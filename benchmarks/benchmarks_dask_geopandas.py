--- conflicted
+++ resolved
@@ -59,14 +59,6 @@
     logger.info(f"time for read: {(datetime.now()-start_time).total_seconds()}")
 
     # Buffer
-<<<<<<< HEAD
-    start_time_operation = datetime.now()
-    dgdf = dgpd.from_geopandas(gdf, npartitions=multiprocessing.cpu_count())
-    dgdf["geometry"] = dgdf["geometry"].buffer(distance=1, resolution=5).compute()
-    assert isinstance(dgdf, dgpd.GeoDataFrame)
-    logger.info(f"time for buffer: {(datetime.now()-start_time_operation).total_seconds()}")
-    
-=======
     start_time_buffer = datetime.now()
     dgdf = dgpd.from_geopandas(gdf, npartitions=_get_nb_parallel())
     dgdf["geometry"] = dgdf["geometry"].buffer(distance=1, resolution=5).compute()
@@ -75,7 +67,6 @@
         f"time for buffer: {(datetime.now()-start_time_buffer).total_seconds()}"
     )
 
->>>>>>> c5770dad
     # Write to output file
     start_time_write = datetime.now()
 
@@ -140,9 +131,7 @@
 
     # Apply operation
     start_time_op = datetime.now()
-    input1_dgdf = dgpd.from_geopandas(
-        input1_gdf, npartitions=_get_nb_parallel()
-    )
+    input1_dgdf = dgpd.from_geopandas(input1_gdf, npartitions=_get_nb_parallel())
     result_dgdf = dgpd.clip(input1_dgdf, input2_gdf, keep_geom_type=True)
     result_gdf = result_dgdf.compute()
     logger.info(f"time for operation: {(datetime.now()-start_time_op).total_seconds()}")
@@ -183,15 +172,6 @@
     logger.info(f"time for read: {(datetime.now()-start_time).total_seconds()}")
 
     # dissolve
-<<<<<<< HEAD
-    start_time_operation = datetime.now()
-    dgdf = dgpd.from_geopandas(gdf, npartitions=multiprocessing.cpu_count())
-    dgdf = dgdf.dissolve(split_out=multiprocessing.cpu_count())   # type: ignore
-    dgdf = dgdf.explode()
-    result_gdf = dgdf.compute()
-    logger.info(f"time for dissolve: {(datetime.now()-start_time_operation).total_seconds()}")
-    
-=======
     start_time_dissolve = datetime.now()
     dgdf = dgpd.from_geopandas(gdf, npartitions=_get_nb_parallel())
     dgdf = dgdf.dissolve(split_out=_get_nb_parallel())  # type: ignore
@@ -201,7 +181,6 @@
         f"time for dissolve: {(datetime.now()-start_time_dissolve).total_seconds()}"
     )
 
->>>>>>> c5770dad
     # Write to output file
     start_time_write = datetime.now()
 
@@ -238,15 +217,6 @@
     logger.info(f"time for read: {(datetime.now()-start_time).total_seconds()}")
 
     # dissolve
-<<<<<<< HEAD
-    start_time_operation = datetime.now()
-    dgdf = dgpd.from_geopandas(gdf, npartitions=multiprocessing.cpu_count())
-    dgdf = dgdf.dissolve(by="GEWASGROEP", split_out=multiprocessing.cpu_count())  # type: ignore
-    dgdf = dgdf.explode()
-    result_gdf = dgdf.compute()
-    logger.info(f"time for dissolve: {(datetime.now()-start_time_operation).total_seconds()}")
-    
-=======
     start_time_dissolve = datetime.now()
     dgdf = dgpd.from_geopandas(gdf, npartitions=_get_nb_parallel())
     assert isinstance(dgdf, dgpd.GeoDataFrame)
@@ -257,7 +227,6 @@
         f"time for dissolve: {(datetime.now()-start_time_dissolve).total_seconds()}"
     )
 
->>>>>>> c5770dad
     # Write to output file
     start_time_write = datetime.now()
 
@@ -290,7 +259,7 @@
     output_path.unlink()
     return result
 
-<<<<<<< HEAD
+
 def join_by_location_intersects(tmp_dir: Path) -> RunResult:
     # Init-
     input1_path = testdata.TestFile.AGRIPRC_2018.get_file(tmp_dir)
@@ -302,34 +271,43 @@
     input1_gdf = pyogrio.read_dataframe(input1_path)
     input2_gdf = pyogrio.read_dataframe(input2_path)
     logger.info(f"time for read: {(datetime.now()-start_time).total_seconds()}")
-    
+
     # intersect
     start_time_operation = datetime.now()
-    input1_dgdf = dgpd.from_geopandas(input1_gdf, npartitions=multiprocessing.cpu_count())
+    input1_dgdf = dgpd.from_geopandas(input1_gdf, npartitions=_get_nb_parallel())
     joined_dgdf = dgpd.sjoin(input1_dgdf, input2_gdf, predicate="intersects")
     result_gdf = joined_dgdf.compute()
-    logger.info(f"time for intersect: {(datetime.now()-start_time_operation).total_seconds()}")
-
-    # Write to output file
-    start_time_write = datetime.now()
-    output_path = tmp_dir / f"{input1_path.stem}_inters_{input2_path.stem}_{_get_package()}.gpkg"
-    pyogrio.write_dataframe(result_gdf, output_path, layer=output_path.stem, driver="GPKG")
-    
-    logger.info(f"write took {(datetime.now()-start_time_write).total_seconds()}")
-    result = RunResult(
-            package=_get_package(), 
-            package_version=_get_version(),
-            operation="join_by_location_intersects",
-            secs_taken=(datetime.now()-start_time).total_seconds(),
-            operation_descr="join_by_location_intersects between 2 agri parcel layers BEFL (2*~500.000 polygons)",
-            run_details={"nb_cpu": multiprocessing.cpu_count()})
+    logger.info(
+        f"time for intersect: {(datetime.now()-start_time_operation).total_seconds()}"
+    )
+
+    # Write to output file
+    start_time_write = datetime.now()
+    output_path = (
+        tmp_dir / f"{input1_path.stem}_inters_{input2_path.stem}_{_get_package()}.gpkg"
+    )
+    pyogrio.write_dataframe(
+        result_gdf, output_path, layer=output_path.stem, driver="GPKG"
+    )
+
+    logger.info(f"write took {(datetime.now()-start_time_write).total_seconds()}")
+    result = RunResult(
+        package=_get_package(),
+        package_version=_get_version(),
+        operation="join_by_location_intersects",
+        secs_taken=(datetime.now() - start_time).total_seconds(),
+        operation_descr=(
+            "join_by_location_intersects between 2 agri parcel layers BEFL "
+            "(2*~500.000 polygons)"
+        ),
+        run_details={"nb_cpu": multiprocessing.cpu_count()},
+    )
 
     # Cleanup and return
     logger.info(f"nb features in result: {gfo.get_layerinfo(output_path).featurecount}")
     output_path.unlink()
     return result
-=======
->>>>>>> c5770dad
+
 
 """
 def intersection(tmp_dir: Path) -> RunResult:

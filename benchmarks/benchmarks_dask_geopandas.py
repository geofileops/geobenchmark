--- conflicted
+++ resolved
@@ -10,11 +10,8 @@
 from pathlib import Path
 
 import dask_geopandas as dgpd
-<<<<<<< HEAD
+from dask.distributed import Client, LocalCluster
 import geofileops as gfo
-=======
-from dask.distributed import Client, LocalCluster
->>>>>>> 3de2bbc4
 from geofileops.util import geoseries_util
 import pyogrio
 
@@ -271,19 +268,11 @@
     input2_gdf = pyogrio.read_dataframe(input2_path)
     logger.info(f"time for read: {(datetime.now()-start_time).total_seconds()}")
     
-<<<<<<< HEAD
-    # intersect
-    start_time_operation = datetime.now()
-    input1_dgdf = dgpd.from_geopandas(input1_gdf, npartitions=multiprocessing.cpu_count())
-    result_gdf = input1_dgdf.overlay(input2_gdf, how="intersection")
-    logger.info(f"time for intersect: {(datetime.now()-start_time_operation).total_seconds()}")
-=======
     # intersection
     start_time_intersection = datetime.now()
     input1_dgdf = dgpd.from_geopandas(input1_gdf, npartitions=multiprocessing.cpu_count())
     result_gdf = input1_dgdf.overlay(input2_gdf, how="intersection")
     logger.info(f"time for intersection: {(datetime.now()-start_time_intersection).total_seconds()}")
->>>>>>> 3de2bbc4
 
     # Write to output file
     start_time_write = datetime.now()
